--- conflicted
+++ resolved
@@ -207,7 +207,6 @@
 endif(cxxmodules)
 
 #---hsimple.root---------(use the executable for clearer dependencies and proper return code)---
-<<<<<<< HEAD
 add_custom_target(hsimple ALL DEPENDS tutorials/hsimple.root)
 add_dependencies(hsimple onepcm)
 if(WIN32)
@@ -216,31 +215,14 @@
                              set ROOTIGNOREPREFIX=1 &&
                              $<TARGET_FILE:root.exe> -l -q -b -n -x hsimple.C -e return
                      WORKING_DIRECTORY tutorials
-                     DEPENDS root.exe Cling Hist Tree Gpad Graf HistPainter move_artifacts)
+                     DEPENDS $<TARGET_FILE:root.exe> Cling Hist Tree Gpad Graf HistPainter move_artifacts)
 else()
   add_custom_command(OUTPUT tutorials/hsimple.root
                      COMMAND ${ld_library_path}=${CMAKE_LIBRARY_OUTPUT_DIRECTORY}:$ENV{${ld_library_path}}
                              ROOTIGNOREPREFIX=1
                              $<TARGET_FILE:root.exe> -l -q -b -n -x hsimple.C -e return
                      WORKING_DIRECTORY tutorials
-                     DEPENDS root.exe Cling Hist Tree Gpad Graf HistPainter move_artifacts)
-=======
-if(NOT gnuinstall)   # TODO hsimple.root for gnuinstall
-  add_custom_target(hsimple ALL DEPENDS tutorials/hsimple.root)
-  add_dependencies(hsimple onepcm)
-  if(WIN32)
-    add_custom_command(OUTPUT tutorials/hsimple.root
-                       COMMAND set PATH=${CMAKE_RUNTIME_OUTPUT_DIRECTORY} && 
-                               $<TARGET_FILE:root.exe> -l -q -b -n -x hsimple.C -e return
-                       WORKING_DIRECTORY tutorials DEPENDS root.exe Cling Hist Tree Gpad Graf HistPainter)
-  else()
-    add_custom_command(OUTPUT tutorials/hsimple.root
-                       COMMAND ${ld_library_path}=${CMAKE_LIBRARY_OUTPUT_DIRECTORY}:$ENV{${ld_library_path}} 
-                               $<TARGET_FILE:root.exe> -l -q -b -n -x hsimple.C -e return
-                       WORKING_DIRECTORY tutorials DEPENDS  $<TARGET_FILE:root.exe> Cling Hist Tree Gpad Graf HistPainter)
-  endif()
-  install(FILES ${CMAKE_BINARY_DIR}/tutorials/hsimple.root DESTINATION ${CMAKE_INSTALL_TUTDIR} COMPONENT tests)
->>>>>>> e9b36225
+                     DEPENDS $<TARGET_FILE:root.exe> Cling Hist Tree Gpad Graf HistPainter move_artifacts)
 endif()
 install(FILES ${CMAKE_BINARY_DIR}/tutorials/hsimple.root DESTINATION ${CMAKE_INSTALL_TUTDIR} COMPONENT tests)
 
